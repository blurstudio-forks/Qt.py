--- conflicted
+++ resolved
@@ -43,11 +43,7 @@
 import shutil
 
 
-<<<<<<< HEAD
 __version__ = "1.1.0"
-=======
-__version__ = "1.1.0.b9"
->>>>>>> 49cd9fee
 
 # Enable support for `from Qt import *`
 __all__ = []
