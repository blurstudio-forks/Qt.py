"""Minimal Python 2 & 3 shim around all Qt bindings

DOCUMENTATION
    Qt.py was born in the film and visual effects industry to address
    the growing need for the development of software capable of running
    with more than one flavour of the Qt bindings for Python - PySide,
    PySide2, PyQt4 and PyQt5.

    1. Build for one, run with all
    2. Explicit is better than implicit
    3. Support co-existence

    Default resolution order:
        - PySide2
        - PyQt5
        - PySide
        - PyQt4

    Usage:
        >> import sys
        >> from Qt import QtWidgets
        >> app = QtWidgets.QApplication(sys.argv)
        >> button = QtWidgets.QPushButton("Hello World")
        >> button.show()
        >> app.exec_()

    All members of PySide2 are mapped from other bindings, should they exist.
    If no equivalent member exist, it is excluded from Qt.py and inaccessible.
    The idea is to highlight members that exist across all supported binding,
    and guarantee that code that runs on one binding runs on all others.

    For more details, visit https://github.com/mottosso/Qt.py

LICENSE

    See end of file for license (MIT, BSD) information.

"""

import os
import sys
import types
import shutil
import importlib

<<<<<<< HEAD
__version__ = "1.0.0.b6"
=======
__version__ = "1.0.0.b5"
>>>>>>> ff11ce44

# Enable support for `from Qt import *`
__all__ = []

# Flags from environment variables
QT_VERBOSE = bool(os.getenv("QT_VERBOSE"))
QT_PREFERRED_BINDING = os.getenv("QT_PREFERRED_BINDING", "")
QT_SIP_API_HINT = os.getenv("QT_SIP_API_HINT")

# Reference to Qt.py
Qt = sys.modules[__name__]
Qt.QtCompat = types.ModuleType("QtCompat")

"""Common members of all bindings

This is where each member of Qt.py is explicitly defined.
It is based on a "lowest commond denominator" of all bindings;
including members found in each of the 4 bindings.

Find or add excluded members in build_membership.py

"""

_common_members = {
    "QtGui": [
        "QAbstractTextDocumentLayout",
        "QActionEvent",
        "QBitmap",
        "QBrush",
        "QClipboard",
        "QCloseEvent",
        "QColor",
        "QConicalGradient",
        "QContextMenuEvent",
        "QCursor",
        "QDoubleValidator",
        "QDrag",
        "QDragEnterEvent",
        "QDragLeaveEvent",
        "QDragMoveEvent",
        "QDropEvent",
        "QFileOpenEvent",
        "QFocusEvent",
        "QFont",
        "QFontDatabase",
        "QFontInfo",
        "QFontMetrics",
        "QFontMetricsF",
        "QGradient",
        "QHelpEvent",
        "QHideEvent",
        "QHoverEvent",
        "QIcon",
        "QIconDragEvent",
        "QIconEngine",
        "QImage",
        "QImageIOHandler",
        "QImageReader",
        "QImageWriter",
        "QInputEvent",
        "QInputMethodEvent",
        "QIntValidator",
        "QKeyEvent",
        "QKeySequence",
        "QLinearGradient",
        "QMatrix2x2",
        "QMatrix2x3",
        "QMatrix2x4",
        "QMatrix3x2",
        "QMatrix3x3",
        "QMatrix3x4",
        "QMatrix4x2",
        "QMatrix4x3",
        "QMatrix4x4",
        "QMouseEvent",
        "QMoveEvent",
        "QMovie",
        "QPaintDevice",
        "QPaintEngine",
        "QPaintEngineState",
        "QPaintEvent",
        "QPainter",
        "QPainterPath",
        "QPainterPathStroker",
        "QPalette",
        "QPen",
        "QPicture",
        "QPictureIO",
        "QPixmap",
        "QPixmapCache",
        "QPolygon",
        "QPolygonF",
        "QQuaternion",
        "QRadialGradient",
        "QRegExpValidator",
        "QRegion",
        "QResizeEvent",
        "QSessionManager",
        "QShortcutEvent",
        "QShowEvent",
        "QStandardItem",
        "QStandardItemModel",
        "QStatusTipEvent",
        "QSyntaxHighlighter",
        "QTabletEvent",
        "QTextBlock",
        "QTextBlockFormat",
        "QTextBlockGroup",
        "QTextBlockUserData",
        "QTextCharFormat",
        "QTextCursor",
        "QTextDocument",
        "QTextDocumentFragment",
        "QTextFormat",
        "QTextFragment",
        "QTextFrame",
        "QTextFrameFormat",
        "QTextImageFormat",
        "QTextInlineObject",
        "QTextItem",
        "QTextLayout",
        "QTextLength",
        "QTextLine",
        "QTextList",
        "QTextListFormat",
        "QTextObject",
        "QTextObjectInterface",
        "QTextOption",
        "QTextTable",
        "QTextTableCell",
        "QTextTableCellFormat",
        "QTextTableFormat",
        "QTransform",
        "QValidator",
        "QVector2D",
        "QVector3D",
        "QVector4D",
        "QWhatsThisClickedEvent",
        "QWheelEvent",
        "QWindowStateChangeEvent",
        "qAlpha",
        "qBlue",
        "qGray",
        "qGreen",
        "qIsGray",
        "qRed",
        "qRgb",
        "qRgb",
    ],
    "QtWidgets": [
        "QAbstractButton",
        "QAbstractGraphicsShapeItem",
        "QAbstractItemDelegate",
        "QAbstractItemView",
        "QAbstractScrollArea",
        "QAbstractSlider",
        "QAbstractSpinBox",
        "QAction",
        "QActionGroup",
        "QApplication",
        "QBoxLayout",
        "QButtonGroup",
        "QCalendarWidget",
        "QCheckBox",
        "QColorDialog",
        "QColumnView",
        "QComboBox",
        "QCommandLinkButton",
        "QCommonStyle",
        "QCompleter",
        "QDataWidgetMapper",
        "QDateEdit",
        "QDateTimeEdit",
        "QDesktopWidget",
        "QDial",
        "QDialog",
        "QDialogButtonBox",
        "QDirModel",
        "QDockWidget",
        "QDoubleSpinBox",
        "QErrorMessage",
        "QFileDialog",
        "QFileIconProvider",
        "QFileSystemModel",
        "QFocusFrame",
        "QFontComboBox",
        "QFontDialog",
        "QFormLayout",
        "QFrame",
        "QGesture",
        "QGestureEvent",
        "QGestureRecognizer",
        "QGraphicsAnchor",
        "QGraphicsAnchorLayout",
        "QGraphicsBlurEffect",
        "QGraphicsColorizeEffect",
        "QGraphicsDropShadowEffect",
        "QGraphicsEffect",
        "QGraphicsEllipseItem",
        "QGraphicsGridLayout",
        "QGraphicsItem",
        "QGraphicsItemGroup",
        "QGraphicsLayout",
        "QGraphicsLayoutItem",
        "QGraphicsLineItem",
        "QGraphicsLinearLayout",
        "QGraphicsObject",
        "QGraphicsOpacityEffect",
        "QGraphicsPathItem",
        "QGraphicsPixmapItem",
        "QGraphicsPolygonItem",
        "QGraphicsProxyWidget",
        "QGraphicsRectItem",
        "QGraphicsRotation",
        "QGraphicsScale",
        "QGraphicsScene",
        "QGraphicsSceneContextMenuEvent",
        "QGraphicsSceneDragDropEvent",
        "QGraphicsSceneEvent",
        "QGraphicsSceneHelpEvent",
        "QGraphicsSceneHoverEvent",
        "QGraphicsSceneMouseEvent",
        "QGraphicsSceneMoveEvent",
        "QGraphicsSceneResizeEvent",
        "QGraphicsSceneWheelEvent",
        "QGraphicsSimpleTextItem",
        "QGraphicsTextItem",
        "QGraphicsTransform",
        "QGraphicsView",
        "QGraphicsWidget",
        "QGridLayout",
        "QGroupBox",
        "QHBoxLayout",
        "QHeaderView",
        "QInputDialog",
        "QItemDelegate",
        "QItemEditorCreatorBase",
        "QItemEditorFactory",
        "QKeyEventTransition",
        "QLCDNumber",
        "QLabel",
        "QLayout",
        "QLayoutItem",
        "QLineEdit",
        "QListView",
        "QListWidget",
        "QListWidgetItem",
        "QMainWindow",
        "QMdiArea",
        "QMdiSubWindow",
        "QMenu",
        "QMenuBar",
        "QMessageBox",
        "QMouseEventTransition",
        "QPanGesture",
        "QPinchGesture",
        "QPlainTextDocumentLayout",
        "QPlainTextEdit",
        "QProgressBar",
        "QProgressDialog",
        "QPushButton",
        "QRadioButton",
        "QRubberBand",
        "QScrollArea",
        "QScrollBar",
        "QShortcut",
        "QSizeGrip",
        "QSizePolicy",
        "QSlider",
        "QSpacerItem",
        "QSpinBox",
        "QSplashScreen",
        "QSplitter",
        "QSplitterHandle",
        "QStackedLayout",
        "QStackedWidget",
        "QStatusBar",
        "QStyle",
        "QStyleFactory",
        "QStyleHintReturn",
        "QStyleHintReturnMask",
        "QStyleHintReturnVariant",
        "QStyleOption",
        "QStyleOptionButton",
        "QStyleOptionComboBox",
        "QStyleOptionComplex",
        "QStyleOptionDockWidget",
        "QStyleOptionFocusRect",
        "QStyleOptionFrame",
        "QStyleOptionGraphicsItem",
        "QStyleOptionGroupBox",
        "QStyleOptionHeader",
        "QStyleOptionMenuItem",
        "QStyleOptionProgressBar",
        "QStyleOptionRubberBand",
        "QStyleOptionSizeGrip",
        "QStyleOptionSlider",
        "QStyleOptionSpinBox",
        "QStyleOptionTab",
        "QStyleOptionTabBarBase",
        "QStyleOptionTabWidgetFrame",
        "QStyleOptionTitleBar",
        "QStyleOptionToolBar",
        "QStyleOptionToolBox",
        "QStyleOptionToolButton",
        "QStyleOptionViewItem",
        "QStylePainter",
        "QStyledItemDelegate",
        "QSwipeGesture",
        "QSystemTrayIcon",
        "QTabBar",
        "QTabWidget",
        "QTableView",
        "QTableWidget",
        "QTableWidgetItem",
        "QTableWidgetSelectionRange",
        "QTapAndHoldGesture",
        "QTapGesture",
        "QTextBrowser",
        "QTextEdit",
        "QTimeEdit",
        "QToolBar",
        "QToolBox",
        "QToolButton",
        "QToolTip",
        "QTreeView",
        "QTreeWidget",
        "QTreeWidgetItem",
        "QTreeWidgetItemIterator",
        "QUndoCommand",
        "QUndoGroup",
        "QUndoStack",
        "QUndoView",
        "QVBoxLayout",
        "QWhatsThis",
        "QWidget",
        "QWidgetAction",
        "QWidgetItem",
        "QWizard",
        "QWizardPage",
    ],
    "QtCore": [
        "QAbstractAnimation",
        "QAbstractEventDispatcher",
        "QAbstractItemModel",
        "QAbstractListModel",
        "QAbstractState",
        "QAbstractTableModel",
        "QAbstractTransition",
        "QAnimationGroup",
        "QBasicTimer",
        "QBitArray",
        "QBuffer",
        "QByteArray",
        "QByteArrayMatcher",
        "QChildEvent",
        "QCoreApplication",
        "QCryptographicHash",
        "QDataStream",
        "QDate",
        "QDateTime",
        "QDir",
        "QDirIterator",
        "QDynamicPropertyChangeEvent",
        "QEasingCurve",
        "QElapsedTimer",
        "QEvent",
        "QEventLoop",
        "QEventTransition",
        "QFile",
        "QFileInfo",
        "QFileSystemWatcher",
        "QFinalState",
        "QGenericArgument",
        "QGenericReturnArgument",
        "QHistoryState",
        "QIODevice",
        "QLibraryInfo",
        "QLine",
        "QLineF",
        "QLocale",
        "QMargins",
        "QMetaClassInfo",
        "QMetaEnum",
        "QMetaMethod",
        "QMetaObject",
        "QMetaProperty",
        "QMetaType",
        "QMimeData",
        "QModelIndex",
        "QMutex",
        "QMutexLocker",
        "QObject",
        "QParallelAnimationGroup",
        "QPauseAnimation",
        "QPersistentModelIndex",
        "QPluginLoader",
        "QPoint",
        "QPointF",
        "QProcess",
        "QProcessEnvironment",
        "QPropertyAnimation",
        "QReadLocker",
        "QReadWriteLock",
        "QRect",
        "QRectF",
        "QRegExp",
        "QResource",
        "QRunnable",
        "QSemaphore",
        "QSequentialAnimationGroup",
        "QSettings",
        "QSignalMapper",
        "QSignalTransition",
        "QSize",
        "QSizeF",
        "QSocketNotifier",
        "QState",
        "QStateMachine",
        "QSysInfo",
        "QSystemSemaphore",
        "QTemporaryFile",
        "QTextBoundaryFinder",
        "QTextCodec",
        "QTextDecoder",
        "QTextEncoder",
        "QTextStream",
        "QTextStreamManipulator",
        "QThread",
        "QThreadPool",
        "QTime",
        "QTimeLine",
        "QTimer",
        "QTimerEvent",
        "QTranslator",
        "QUrl",
        "QVariantAnimation",
        "QWaitCondition",
        "QWriteLocker",
        "QXmlStreamAttribute",
        "QXmlStreamAttributes",
        "QXmlStreamEntityDeclaration",
        "QXmlStreamEntityResolver",
        "QXmlStreamNamespaceDeclaration",
        "QXmlStreamNotationDeclaration",
        "QXmlStreamReader",
        "QXmlStreamWriter",
        "Qt",
        "QtCriticalMsg",
        "QtDebugMsg",
        "QtFatalMsg",
        "QtMsgType",
        "QtSystemMsg",
        "QtWarningMsg",
        "qAbs",
        "qAddPostRoutine",
        "qChecksum",
        "qCritical",
        "qDebug",
        "qFatal",
        "qFuzzyCompare",
        "qIsFinite",
        "qIsInf",
        "qIsNaN",
        "qIsNull",
        "qRegisterResourceData",
        "qUnregisterResourceData",
        "qVersion",
        "qWarning",
        "qrand",
        "qsrand",
    ],
    "QtXml": [
        "QDomAttr",
        "QDomCDATASection",
        "QDomCharacterData",
        "QDomComment",
        "QDomDocument",
        "QDomDocumentFragment",
        "QDomDocumentType",
        "QDomElement",
        "QDomEntity",
        "QDomEntityReference",
        "QDomImplementation",
        "QDomNamedNodeMap",
        "QDomNode",
        "QDomNodeList",
        "QDomNotation",
        "QDomProcessingInstruction",
        "QDomText",
        "QXmlAttributes",
        "QXmlContentHandler",
        "QXmlDTDHandler",
        "QXmlDeclHandler",
        "QXmlDefaultHandler",
        "QXmlEntityResolver",
        "QXmlErrorHandler",
        "QXmlInputSource",
        "QXmlLexicalHandler",
        "QXmlLocator",
        "QXmlNamespaceSupport",
        "QXmlParseException",
        "QXmlReader",
        "QXmlSimpleReader"
    ],
    "QtHelp": [
        "QHelpContentItem",
        "QHelpContentModel",
        "QHelpContentWidget",
        "QHelpEngine",
        "QHelpEngineCore",
        "QHelpIndexModel",
        "QHelpIndexWidget",
        "QHelpSearchEngine",
        "QHelpSearchQuery",
        "QHelpSearchQueryWidget",
        "QHelpSearchResultWidget"
    ],
    "QtNetwork": [
        "QAbstractNetworkCache",
        "QAbstractSocket",
        "QAuthenticator",
        "QHostAddress",
        "QHostInfo",
        "QLocalServer",
        "QLocalSocket",
        "QNetworkAccessManager",
        "QNetworkAddressEntry",
        "QNetworkCacheMetaData",
        "QNetworkConfiguration",
        "QNetworkConfigurationManager",
        "QNetworkCookie",
        "QNetworkCookieJar",
        "QNetworkDiskCache",
        "QNetworkInterface",
        "QNetworkProxy",
        "QNetworkProxyFactory",
        "QNetworkProxyQuery",
        "QNetworkReply",
        "QNetworkRequest",
        "QNetworkSession",
        "QSsl",
        "QTcpServer",
        "QTcpSocket",
        "QUdpSocket"
    ],
    "QtOpenGL": [
        "QGL",
        "QGLContext",
        "QGLFormat",
        "QGLWidget"
    ]
}


def _apply_site_config():
    try:
        import QtSiteConfig
    except ImportError:
        # If no QtSiteConfig module found, no modifications
        # to _common_members are needed.
        pass
    else:
        # Update _common_members with any changes made by QtSiteConfig
        QtSiteConfig.update_members(_common_members)


def _new_module(name):
    return types.ModuleType(__name__ + "." + name)


def _setup(module, extras):
    """Install common submodules"""

    Qt.__binding__ = module.__name__

    for name in list(_common_members) + extras:
        try:
            # print("Trying %s" % name)
            submodule = importlib.import_module(
                module.__name__ + "." + name)
        except ImportError:
            # print("Failed %s" % name)
            continue

        setattr(Qt, "_" + name, submodule)

        if name not in extras:
            # Store reference to original binding,
            # but don't store speciality modules
            # such as uic or QtUiTools
            setattr(Qt, name, _new_module(name))


def _pyside2():
    """Initialise PySide2

    These functions serve to test the existence of a binding
    along with set it up in such a way that it aligns with
    the final step; adding members from the original binding
    to Qt.py

    """

    import PySide2 as module
    _setup(module, ["QtUiTools"])

    Qt.__binding_version__ = module.__version__

    if hasattr(Qt, "_QtUiTools"):
        Qt.QtCompat.loadUi = _loadUi

    if hasattr(Qt, "_QtGui") and hasattr(Qt, "_QtCore"):
        Qt.QtCore.QStringListModel = Qt._QtGui.QStringListModel

    if hasattr(Qt, "_QtWidgets"):
        Qt.QtCompat.setSectionResizeMode = \
            Qt._QtWidgets.QHeaderView.setSectionResizeMode

    if hasattr(Qt, "_QtCore"):
        Qt.__qt_version__ = Qt._QtCore.qVersion()
        Qt.QtCompat.translate = Qt._QtCore.QCoreApplication.translate

        Qt.QtCore.Property = Qt._QtCore.Property
        Qt.QtCore.Signal = Qt._QtCore.Signal
        Qt.QtCore.Slot = Qt._QtCore.Slot

        Qt.QtCore.QAbstractProxyModel = Qt._QtCore.QAbstractProxyModel
        Qt.QtCore.QSortFilterProxyModel = Qt._QtCore.QSortFilterProxyModel
        Qt.QtCore.QItemSelection = Qt._QtCore.QItemSelection
        Qt.QtCore.QItemSelectionRange = Qt._QtCore.QItemSelectionRange
        Qt.QtCore.QItemSelectionModel = Qt._QtCore.QItemSelectionModel


def _pyside():
    """Initialise PySide"""

    import PySide as module
    _setup(module, ["QtUiTools"])

    Qt.__binding_version__ = module.__version__

    if hasattr(Qt, "_QtUiTools"):
        Qt.QtCompat.loadUi = _loadUi

    if hasattr(Qt, "_QtGui"):
        setattr(Qt, "QtWidgets", _new_module("QtWidgets"))
        setattr(Qt, "_QtWidgets", Qt._QtGui)

        Qt.QtCompat.setSectionResizeMode = Qt._QtGui.QHeaderView.setResizeMode

        if hasattr(Qt, "_QtCore"):
            Qt.QtCore.QAbstractProxyModel = Qt._QtGui.QAbstractProxyModel
            Qt.QtCore.QSortFilterProxyModel = Qt._QtGui.QSortFilterProxyModel
            Qt.QtCore.QStringListModel = Qt._QtGui.QStringListModel
            Qt.QtCore.QItemSelection = Qt._QtGui.QItemSelection
            Qt.QtCore.QItemSelectionRange = Qt._QtGui.QItemSelectionRange
            Qt.QtCore.QItemSelectionModel = Qt._QtGui.QItemSelectionModel

    if hasattr(Qt, "_QtCore"):
        Qt.__qt_version__ = Qt._QtCore.qVersion()

        Qt.QtCore.Property = Qt._QtCore.Property
        Qt.QtCore.Signal = Qt._QtCore.Signal
        Qt.QtCore.Slot = Qt._QtCore.Slot

        QCoreApplication = Qt._QtCore.QCoreApplication
        Qt.QtCompat.translate = (
            lambda context, sourceText, disambiguation, n:
            QCoreApplication.translate(
                context,
                sourceText,
                disambiguation,
                QCoreApplication.CodecForTr,
                n
            )
        )


def _pyqt5():
    """Initialise PyQt5"""

    import PyQt5 as module
    _setup(module, ["uic"])

    if hasattr(Qt, "_uic"):
        Qt.QtCompat.loadUi = _loadUi

    if hasattr(Qt, "_QtWidgets"):
        Qt.QtCompat.setSectionResizeMode = \
            Qt._QtWidgets.QHeaderView.setSectionResizeMode

    if hasattr(Qt, "_QtCore"):
        Qt.QtCompat.translate = Qt._QtCore.QCoreApplication.translate

        Qt.QtCore.Property = Qt._QtCore.pyqtProperty
        Qt.QtCore.Signal = Qt._QtCore.pyqtSignal
        Qt.QtCore.Slot = Qt._QtCore.pyqtSlot

        Qt.QtCore.QAbstractProxyModel = Qt._QtCore.QAbstractProxyModel
        Qt.QtCore.QSortFilterProxyModel = Qt._QtCore.QSortFilterProxyModel
        Qt.QtCore.QStringListModel = Qt._QtCore.QStringListModel
        Qt.QtCore.QItemSelection = Qt._QtCore.QItemSelection
        Qt.QtCore.QItemSelectionModel = Qt._QtCore.QItemSelectionModel
        Qt.QtCore.QItemSelectionRange = Qt._QtCore.QItemSelectionRange

        Qt.__qt_version__ = Qt._QtCore.QT_VERSION_STR
        Qt.__binding_version__ = Qt._QtCore.PYQT_VERSION_STR


def _pyqt4():
    """Initialise PyQt4"""

    import sip

    # Validation of envivornment variable. Prevents an error if
    # the variable is invalid since it's just a hint.
    try:
        hint = int(QT_SIP_API_HINT)
    except TypeError:
        hint = None  # Variable was None, i.e. not set.
    except ValueError:
        raise ImportError("QT_SIP_API_HINT=%s must be a 1 or 2")

    for api in ("QString",
                "QVariant",
                "QDate",
                "QDateTime",
                "QTextStream",
                "QTime",
                "QUrl"):
        try:
            sip.setapi(api, hint or 2)
        except AttributeError:
            raise ImportError("PyQt4 < 4.6 isn't supported by Qt.py")
        except ValueError:
            actual = sip.getapi(api)
            if not hint:
                raise ImportError("API version already set to %d" % actual)
            else:
                # Having provided a hint indicates a soft constraint, one
                # that doesn't throw an exception.
                sys.stderr.write(
                    "Warning: API '%s' has already been set to %d.\n"
                    % (api, actual)
                )

    import PyQt4 as module
    _setup(module, ["uic"])

    if hasattr(Qt, "_uic"):
        Qt.QtCompat.loadUi = _loadUi

    if hasattr(Qt, "_QtGui"):
        setattr(Qt, "QtWidgets", _new_module("QtWidgets"))
        setattr(Qt, "_QtWidgets", Qt._QtGui)

        Qt.QtCompat.setSectionResizeMode = \
            Qt._QtGui.QHeaderView.setResizeMode

        if hasattr(Qt, "_QtCore"):
            Qt.QtCore.QAbstractProxyModel = Qt._QtGui.QAbstractProxyModel
            Qt.QtCore.QSortFilterProxyModel = Qt._QtGui.QSortFilterProxyModel
            Qt.QtCore.QItemSelection = Qt._QtGui.QItemSelection
            Qt.QtCore.QStringListModel = Qt._QtGui.QStringListModel
            Qt.QtCore.QItemSelectionModel = Qt._QtGui.QItemSelectionModel
            Qt.QtCore.QItemSelectionRange = Qt._QtGui.QItemSelectionRange

    if hasattr(Qt, "_QtCore"):
        Qt.__qt_version__ = Qt._QtCore.QT_VERSION_STR
        Qt.__binding_version__ = Qt._QtCore.PYQT_VERSION_STR

        Qt.QtCore.Property = Qt._QtCore.pyqtProperty
        Qt.QtCore.Signal = Qt._QtCore.pyqtSignal
        Qt.QtCore.Slot = Qt._QtCore.pyqtSlot

        QCoreApplication = Qt._QtCore.QCoreApplication
        Qt.QtCompat.translate = (
            lambda context, sourceText, disambiguation, n:
            QCoreApplication.translate(
                context,
                sourceText,
                disambiguation,
                QCoreApplication.CodecForTr,
                n)
        )


def _none():
    """Internal option (used in installer)"""

    Mock = type("Mock", (), {"__getattr__": lambda Qt, attr: None})

    Qt.__binding__ = "None"
    Qt.__qt_version__ = "0.0.0"
    Qt.__binding_version__ = "0.0.0"
    Qt.QtCompat.loadUi = lambda uifile, baseinstance=None: None
    Qt.QtCompat.setSectionResizeMode = lambda *args, **kwargs: None

    for submodule in _common_members.keys():
        setattr(Qt, submodule, Mock())
        setattr(Qt, "_" + submodule, Mock())


def _log(text):
    if QT_VERBOSE:
        sys.stdout.write(text + "\n")


def _loadUi(uifile, baseinstance=None):
    """Dynamically load a user interface from the given `uifile`

    This function calls `uic.loadUi` if using PyQt bindings,
    else it implements a comparable binding for PySide.

    Documentation:
        http://pyqt.sourceforge.net/Docs/PyQt5/designer.html#PyQt5.uic.loadUi

    Arguments:
        uifile (str): Absolute path to Qt Designer file.
        baseinstance (QWidget): Instantiated QWidget or subclass thereof

    Return:
        baseinstance if `baseinstance` is not `None`. Otherwise
        return the newly created instance of the user interface.

    """
    if hasattr(baseinstance, "layout") and baseinstance.layout():
        message = ("QLayout: Attempting to add Layout to %s which "
                   "already has a layout")
        raise RuntimeError(message % (baseinstance))

    if hasattr(Qt, "_uic"):
        return Qt._uic.loadUi(uifile, baseinstance)

    elif hasattr(Qt, "_QtUiTools"):
        # Implement `PyQt5.uic.loadUi` for PySide(2)

        class _UiLoader(Qt._QtUiTools.QUiLoader):
            """Create the user interface in a base instance.

            Unlike `Qt._QtUiTools.QUiLoader` itself this class does not
            create a new instance of the top-level widget, but creates the user
            interface in an existing instance of the top-level class if needed.

            This mimics the behaviour of `PyQt5.uic.loadUi`.

            """

            def __init__(self, baseinstance):
                super(_UiLoader, self).__init__(baseinstance)
                self.baseinstance = baseinstance

            def load(self, uifile, *args, **kwargs):
                from xml.etree.ElementTree import ElementTree

                # For whatever reason, if this doesn't happen then
                # reading an invalid or non-existing .ui file throws
                # a RuntimeError.
                etree = ElementTree()
                etree.parse(uifile)

                widget = Qt._QtUiTools.QUiLoader.load(
                    self, uifile, *args, **kwargs)

                # Workaround for PySide 1.0.9, see issue #208
                widget.parentWidget()

                return widget

            def createWidget(self, class_name, parent=None, name=""):
                """Called for each widget defined in ui file

                Overridden here to populate `baseinstance` instead.

                """

                if parent is None and self.baseinstance:
                    # Supposed to create the top-level widget,
                    # return the base instance instead
                    return self.baseinstance

                # For some reason, Line is not in the list of available
                # widgets, but works fine, so we have to special case it here.
                if class_name in self.availableWidgets() + ["Line"]:
                    # Create a new widget for child widgets
                    widget = Qt._QtUiTools.QUiLoader.createWidget(self,
                                                                  class_name,
                                                                  parent,
                                                                  name)

                else:
                    raise Exception("Custom widget '%s' not supported"
                                    % class_name)

                if self.baseinstance:
                    # Set an attribute for the new child widget on the base
                    # instance, just like PyQt5.uic.loadUi does.
                    setattr(self.baseinstance, name, widget)

                return widget

        widget = _UiLoader(baseinstance).load(uifile)
        Qt.QtCore.QMetaObject.connectSlotsByName(widget)

        return widget

    else:
        raise NotImplementedError("No implementation available for loadUi")


def _convert(lines):
    """Convert compiled .ui file from PySide2 to Qt.py

    Arguments:
        lines (list): Each line of of .ui file

    Usage:
        >> with open("myui.py") as f:
        ..   lines = _convert(f.readlines())

    """

    def parse(line):
        line = line.replace("from PySide2 import", "from Qt import QtCompat,")
        line = line.replace("QtWidgets.QApplication.translate",
                            "QtCompat.translate")
        return line

    parsed = list()
    for line in lines:
        line = parse(line)
        parsed.append(line)

    return parsed


def _cli(args):
    """Qt.py command-line interface"""
    import argparse

    parser = argparse.ArgumentParser()
    parser.add_argument("--convert",
                        help="Path to compiled Python module, e.g. my_ui.py")
    parser.add_argument("--compile",
                        help="Accept raw .ui file and compile with native "
                             "PySide2 compiler.")
    parser.add_argument("--stdout",
                        help="Write to stdout instead of file",
                        action="store_true")
    parser.add_argument("--stdin",
                        help="Read from stdin instead of file",
                        action="store_true")

    args = parser.parse_args(args)

    if args.stdout:
        raise NotImplementedError("--stdout")

    if args.stdin:
        raise NotImplementedError("--stdin")

    if args.compile:
        raise NotImplementedError("--compile")

    if args.convert:
        sys.stdout.write("#\n"
                         "# WARNING: --convert is an ALPHA feature.\n#\n"
                         "# See https://github.com/mottosso/Qt.py/pull/132\n"
                         "# for details.\n"
                         "#\n")

        #
        # ------> Read
        #
        with open(args.convert) as f:
            lines = _convert(f.readlines())

        backup = "%s_backup%s" % os.path.splitext(args.convert)
        sys.stdout.write("Creating \"%s\"..\n" % backup)
        shutil.copy(args.convert, backup)

        #
        # <------ Write
        #
        with open(args.convert, "w") as f:
            f.write("".join(lines))

        sys.stdout.write("Successfully converted \"%s\"\n" % args.convert)


def _install():
    # Default order (customise order and content via QT_PREFERRED_BINDING)
    default_order = ("PySide2", "PyQt5", "PySide", "PyQt4")
    preferred_order = list(
        b for b in QT_PREFERRED_BINDING.split(os.pathsep) if b
    )

    order = preferred_order or default_order

    available = {
        "PySide2": _pyside2,
        "PyQt5": _pyqt5,
        "PySide": _pyside,
        "PyQt4": _pyqt4,
        "None": _none
    }

    _log("Order: '%s'" % "', '".join(order))

    # Allow site-level customization of the available modules.
    _apply_site_config()

    found_binding = False
    for name in order:
        _log("Trying %s" % name)

        try:
            available[name]()
            found_binding = True
            break

        except ImportError as e:
            _log("ImportError: %s" % e)

        except KeyError:
            _log("ImportError: Preferred binding '%s' not found." % name)

    if not found_binding:
        # If not binding were found, throw this error
        raise ImportError("No Qt binding were found.")

    # Install individual members
    for name, members in _common_members.items():
        try:
            their_submodule = getattr(Qt, "_%s" % name)
        except AttributeError:
            continue

        our_submodule = getattr(Qt, name)

        # Enable import *
        __all__.append(name)

        # Enable direct import of submodule,
        # e.g. import Qt.QtCore
        sys.modules[__name__ + "." + name] = our_submodule

        for member in members:
            # Accept that a submodule may miss certain members.
            try:
                their_member = getattr(their_submodule, member)
            except AttributeError:
                _log("'%s.%s' was missing." % (name, member))
                continue

            setattr(our_submodule, member, their_member)

    # Backwards compatibility
    Qt.QtCompat.load_ui = Qt.QtCompat.loadUi


_install()

# Setup Binding Enum states
Qt.IsPySide2 = Qt.__binding__ == 'PySide2'
Qt.IsPyQt5 = Qt.__binding__ == 'PyQt5'
Qt.IsPySide = Qt.__binding__ == 'PySide'
Qt.IsPyQt4 = Qt.__binding__ == 'PyQt4'

"""Augment QtCompat

QtCompat contains wrappers and added functionality
to the original bindings, such as the CLI interface
and otherwise incompatible members between bindings,
such as `QHeaderView.setSectionResizeMode`.

"""

Qt.QtCompat._cli = _cli
Qt.QtCompat._convert = _convert

# Enable command-line interface
if __name__ == "__main__":
    _cli(sys.argv[1:])


# The MIT License (MIT)
#
# Copyright (c) 2016-2017 Marcus Ottosson
#
# Permission is hereby granted, free of charge, to any person obtaining a copy
# of this software and associated documentation files (the "Software"), to deal
# in the Software without restriction, including without limitation the rights
# to use, copy, modify, merge, publish, distribute, sublicense, and/or sell
# copies of the Software, and to permit persons to whom the Software is
# furnished to do so, subject to the following conditions:
#
# The above copyright notice and this permission notice shall be included in
# all copies or substantial portions of the Software.
#
# THE SOFTWARE IS PROVIDED "AS IS", WITHOUT WARRANTY OF ANY KIND, EXPRESS OR
# IMPLIED, INCLUDING BUT NOT LIMITED TO THE WARRANTIES OF MERCHANTABILITY,
# FITNESS FOR A PARTICULAR PURPOSE AND NONINFRINGEMENT. IN NO EVENT SHALL THE
# AUTHORS OR COPYRIGHT HOLDERS BE LIABLE FOR ANY CLAIM, DAMAGES OR OTHER
# LIABILITY, WHETHER IN AN ACTION OF CONTRACT, TORT OR OTHERWISE, ARISING FROM,
# OUT OF OR IN CONNECTION WITH THE SOFTWARE OR THE USE OR OTHER DEALINGS IN THE
# SOFTWARE.
#
# In PySide(2), loadUi does not exist, so we implement it
#
# `_UiLoader` is adapted from the qtpy project, which was further influenced
# by qt-helpers which was released under a 3-clause BSD license which in turn
# is based on a solution at:
#
# - https://gist.github.com/cpbotha/1b42a20c8f3eb9bb7cb8
#
# The License for this code is as follows:
#
# qt-helpers - a common front-end to various Qt modules
#
# Copyright (c) 2015, Chris Beaumont and Thomas Robitaille
#
# All rights reserved.
#
# Redistribution and use in source and binary forms, with or without
# modification, are permitted provided that the following conditions are
# met:
#
#  * Redistributions of source code must retain the above copyright
#    notice, this list of conditions and the following disclaimer.
#  * Redistributions in binary form must reproduce the above copyright
#    notice, this list of conditions and the following disclaimer in the
#    documentation and/or other materials provided with the
#    distribution.
#  * Neither the name of the Glue project nor the names of its contributors
#    may be used to endorse or promote products derived from this software
#    without specific prior written permission.
#
# THIS SOFTWARE IS PROVIDED BY THE COPYRIGHT HOLDERS AND CONTRIBUTORS "AS
# IS" AND ANY EXPRESS OR IMPLIED WARRANTIES, INCLUDING, BUT NOT LIMITED TO,
# THE IMPLIED WARRANTIES OF MERCHANTABILITY AND FITNESS FOR A PARTICULAR
# PURPOSE ARE DISCLAIMED. IN NO EVENT SHALL THE COPYRIGHT HOLDER OR
# CONTRIBUTORS BE LIABLE FOR ANY DIRECT, INDIRECT, INCIDENTAL, SPECIAL,
# EXEMPLARY, OR CONSEQUENTIAL DAMAGES (INCLUDING, BUT NOT LIMITED TO,
# PROCUREMENT OF SUBSTITUTE GOODS OR SERVICES; LOSS OF USE, DATA, OR
# PROFITS; OR BUSINESS INTERRUPTION) HOWEVER CAUSED AND ON ANY THEORY OF
# LIABILITY, WHETHER IN CONTRACT, STRICT LIABILITY, OR TORT (INCLUDING
# NEGLIGENCE OR OTHERWISE) ARISING IN ANY WAY OUT OF THE USE OF THIS
# SOFTWARE, EVEN IF ADVISED OF THE POSSIBILITY OF SUCH DAMAGE.
#
# Which itself was based on the solution at
#
# https://gist.github.com/cpbotha/1b42a20c8f3eb9bb7cb8
#
# which was released under the MIT license:
#
# Copyright (c) 2011 Sebastian Wiesner <lunaryorn@gmail.com>
# Modifications by Charl Botha <cpbotha@vxlabs.com>
#
# Permission is hereby granted, free of charge, to any person obtaining a
# copy of this software and associated documentation files
# (the "Software"),to deal in the Software without restriction,
# including without limitation
# the rights to use, copy, modify, merge, publish, distribute, sublicense,
# and/or sell copies of the Software, and to permit persons to whom the
# Software is furnished to do so, subject to the following conditions:
#
# The above copyright notice and this permission notice shall be included
# in all copies or substantial portions of the Software.
#
# THE SOFTWARE IS PROVIDED "AS IS", WITHOUT WARRANTY OF ANY KIND, EXPRESS
# OR IMPLIED, INCLUDING BUT NOT LIMITED TO THE WARRANTIES OF
# MERCHANTABILITY, FITNESS FOR A PARTICULAR PURPOSE AND NONINFRINGEMENT.
# IN NO EVENT SHALL THE AUTHORS OR COPYRIGHT HOLDERS BE LIABLE FOR ANY
# CLAIM, DAMAGES OR OTHER LIABILITY, WHETHER IN AN ACTION OF CONTRACT,
# TORT OR OTHERWISE, ARISING FROM, OUT OF OR IN CONNECTION WITH THE
# SOFTWARE OR THE USE OR OTHER DEALINGS IN THE SOFTWARE.<|MERGE_RESOLUTION|>--- conflicted
+++ resolved
@@ -43,11 +43,7 @@
 import shutil
 import importlib
 
-<<<<<<< HEAD
 __version__ = "1.0.0.b6"
-=======
-__version__ = "1.0.0.b5"
->>>>>>> ff11ce44
 
 # Enable support for `from Qt import *`
 __all__ = []
