--- conflicted
+++ resolved
@@ -1339,19 +1339,10 @@
     except ImportError:
         pass
 
-<<<<<<< HEAD
-        Qt.QtCompat.wrapInstance = (
-            lambda ptr, base=None: _wrapinstance(
-                shiboken2.wrapInstance, ptr, base)
-        )
-        Qt.QtCompat.getCppPointer = lambda object: \
-            shiboken2.getCppPointer(object)[0]
+    _setup(module, extras)
+    Qt.__binding_version__ = module.__version__
         Qt.QtCompat.delete = lambda object: \
             shiboken2.delete(object)
-=======
-    _setup(module, extras)
-    Qt.__binding_version__ = module.__version__
->>>>>>> b024f8b1
 
     if hasattr(Qt, "_shiboken2"):
         Qt.QtCompat.wrapInstance = _wrapinstance
@@ -1387,19 +1378,10 @@
     except ImportError:
         pass
 
-<<<<<<< HEAD
-        Qt.QtCompat.wrapInstance = (
-            lambda ptr, base=None: _wrapinstance(
-                shiboken.wrapInstance, ptr, base)
-        )
-        Qt.QtCompat.getCppPointer = lambda object: \
-            shiboken.getCppPointer(object)[0]
+    _setup(module, extras)
+    Qt.__binding_version__ = module.__version__
         Qt.QtCompat.delete = lambda object: \
             shiboken.delete(object)
-=======
-    _setup(module, extras)
-    Qt.__binding_version__ = module.__version__
->>>>>>> b024f8b1
 
     if hasattr(Qt, "_shiboken"):
         Qt.QtCompat.wrapInstance = _wrapinstance
@@ -1431,19 +1413,9 @@
     extras = ["uic"]
     try:
         import sip
-<<<<<<< HEAD
-        Qt.QtCompat.wrapInstance = (
-            lambda ptr, base=None: _wrapinstance(
-                sip.wrapinstance, ptr, base)
-        )
-        Qt.QtCompat.getCppPointer = lambda object: \
-            sip.unwrapinstance(object)
+        extras.append(sip.__name__)
         Qt.QtCompat.delete = lambda object: \
             sip.delete(object)
-
-=======
-        extras.append(sip.__name__)
->>>>>>> b024f8b1
     except ImportError:
         sip = None
 
@@ -1508,19 +1480,9 @@
     extras = ["uic"]
     try:
         import sip
-<<<<<<< HEAD
-        Qt.QtCompat.wrapInstance = (
-            lambda ptr, base=None: _wrapinstance(
-                sip.wrapinstance, ptr, base)
-        )
-        Qt.QtCompat.getCppPointer = lambda object: \
-            sip.unwrapinstance(object)
+        extras.append(sip.__name__)
         Qt.QtCompat.delete = lambda object: \
             sip.delete(object)
-
-=======
-        extras.append(sip.__name__)
->>>>>>> b024f8b1
     except ImportError:
         sip = None
 
