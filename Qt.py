"""Minimal Python 2 & 3 shim around all Qt bindings

DOCUMENTATION
    Qt.py was born in the film and visual effects industry to address
    the growing need for the development of software capable of running
    with more than one flavour of the Qt bindings for Python - PySide,
    PySide2, PyQt4 and PyQt5.

    1. Build for one, run with all
    2. Explicit is better than implicit
    3. Support co-existence

    Default resolution order:
        - PySide2
        - PyQt5
        - PySide
        - PyQt4

    Usage:
        >> import sys
        >> from Qt import QtWidgets
        >> app = QtWidgets.QApplication(sys.argv)
        >> button = QtWidgets.QPushButton("Hello World")
        >> button.show()
        >> app.exec_()

    All members of PySide2 are mapped from other bindings, should they exist.
    If no equivalent member exist, it is excluded from Qt.py and inaccessible.
    The idea is to highlight members that exist across all supported binding,
    and guarantee that code that runs on one binding runs on all others.

    For more details, visit https://github.com/mottosso/Qt.py

LICENSE

    See end of file for license (MIT, BSD) information.

"""

import os
import sys
import types
import shutil
import importlib

<<<<<<< HEAD
__version__ = "1.1.0.b3"
=======
__version__ = "1.1.0.b2"
>>>>>>> e2e4c423

# Enable support for `from Qt import *`
__all__ = []

# Flags from environment variables
QT_VERBOSE = bool(os.getenv("QT_VERBOSE"))
QT_PREFERRED_BINDING = os.getenv("QT_PREFERRED_BINDING", "")
QT_SIP_API_HINT = os.getenv("QT_SIP_API_HINT")

# Reference to Qt.py
Qt = sys.modules[__name__]
Qt.QtCompat = types.ModuleType("QtCompat")

try:
    long
except NameError:
    # Python 3 compatibility
    long = int

"""Common members of all bindings

This is where each member of Qt.py is explicitly defined.
It is based on a "lowest common denominator" of all bindings;
including members found in each of the 4 bindings.

Find or add excluded members in build_membership.py

"""

_common_members = {
    "QtGui": [
        "QAbstractTextDocumentLayout",
        "QActionEvent",
        "QBitmap",
        "QBrush",
        "QClipboard",
        "QCloseEvent",
        "QColor",
        "QConicalGradient",
        "QContextMenuEvent",
        "QCursor",
        "QDoubleValidator",
        "QDrag",
        "QDragEnterEvent",
        "QDragLeaveEvent",
        "QDragMoveEvent",
        "QDropEvent",
        "QFileOpenEvent",
        "QFocusEvent",
        "QFont",
        "QFontDatabase",
        "QFontInfo",
        "QFontMetrics",
        "QFontMetricsF",
        "QGradient",
        "QHelpEvent",
        "QHideEvent",
        "QHoverEvent",
        "QIcon",
        "QIconDragEvent",
        "QIconEngine",
        "QImage",
        "QImageIOHandler",
        "QImageReader",
        "QImageWriter",
        "QInputEvent",
        "QInputMethodEvent",
        "QIntValidator",
        "QKeyEvent",
        "QKeySequence",
        "QLinearGradient",
        "QMatrix2x2",
        "QMatrix2x3",
        "QMatrix2x4",
        "QMatrix3x2",
        "QMatrix3x3",
        "QMatrix3x4",
        "QMatrix4x2",
        "QMatrix4x3",
        "QMatrix4x4",
        "QMouseEvent",
        "QMoveEvent",
        "QMovie",
        "QPaintDevice",
        "QPaintEngine",
        "QPaintEngineState",
        "QPaintEvent",
        "QPainter",
        "QPainterPath",
        "QPainterPathStroker",
        "QPalette",
        "QPen",
        "QPicture",
        "QPictureIO",
        "QPixmap",
        "QPixmapCache",
        "QPolygon",
        "QPolygonF",
        "QQuaternion",
        "QRadialGradient",
        "QRegExpValidator",
        "QRegion",
        "QResizeEvent",
        "QSessionManager",
        "QShortcutEvent",
        "QShowEvent",
        "QStandardItem",
        "QStandardItemModel",
        "QStatusTipEvent",
        "QSyntaxHighlighter",
        "QTabletEvent",
        "QTextBlock",
        "QTextBlockFormat",
        "QTextBlockGroup",
        "QTextBlockUserData",
        "QTextCharFormat",
        "QTextCursor",
        "QTextDocument",
        "QTextDocumentFragment",
        "QTextFormat",
        "QTextFragment",
        "QTextFrame",
        "QTextFrameFormat",
        "QTextImageFormat",
        "QTextInlineObject",
        "QTextItem",
        "QTextLayout",
        "QTextLength",
        "QTextLine",
        "QTextList",
        "QTextListFormat",
        "QTextObject",
        "QTextObjectInterface",
        "QTextOption",
        "QTextTable",
        "QTextTableCell",
        "QTextTableCellFormat",
        "QTextTableFormat",
        "QTransform",
        "QValidator",
        "QVector2D",
        "QVector3D",
        "QVector4D",
        "QWhatsThisClickedEvent",
        "QWheelEvent",
        "QWindowStateChangeEvent",
        "qAlpha",
        "qBlue",
        "qGray",
        "qGreen",
        "qIsGray",
        "qRed",
        "qRgb",
        "qRgb",
    ],
    "QtWidgets": [
        "QAbstractButton",
        "QAbstractGraphicsShapeItem",
        "QAbstractItemDelegate",
        "QAbstractItemView",
        "QAbstractScrollArea",
        "QAbstractSlider",
        "QAbstractSpinBox",
        "QAction",
        "QActionGroup",
        "QApplication",
        "QBoxLayout",
        "QButtonGroup",
        "QCalendarWidget",
        "QCheckBox",
        "QColorDialog",
        "QColumnView",
        "QComboBox",
        "QCommandLinkButton",
        "QCommonStyle",
        "QCompleter",
        "QDataWidgetMapper",
        "QDateEdit",
        "QDateTimeEdit",
        "QDesktopWidget",
        "QDial",
        "QDialog",
        "QDialogButtonBox",
        "QDirModel",
        "QDockWidget",
        "QDoubleSpinBox",
        "QErrorMessage",
        "QFileDialog",
        "QFileIconProvider",
        "QFileSystemModel",
        "QFocusFrame",
        "QFontComboBox",
        "QFontDialog",
        "QFormLayout",
        "QFrame",
        "QGesture",
        "QGestureEvent",
        "QGestureRecognizer",
        "QGraphicsAnchor",
        "QGraphicsAnchorLayout",
        "QGraphicsBlurEffect",
        "QGraphicsColorizeEffect",
        "QGraphicsDropShadowEffect",
        "QGraphicsEffect",
        "QGraphicsEllipseItem",
        "QGraphicsGridLayout",
        "QGraphicsItem",
        "QGraphicsItemGroup",
        "QGraphicsLayout",
        "QGraphicsLayoutItem",
        "QGraphicsLineItem",
        "QGraphicsLinearLayout",
        "QGraphicsObject",
        "QGraphicsOpacityEffect",
        "QGraphicsPathItem",
        "QGraphicsPixmapItem",
        "QGraphicsPolygonItem",
        "QGraphicsProxyWidget",
        "QGraphicsRectItem",
        "QGraphicsRotation",
        "QGraphicsScale",
        "QGraphicsScene",
        "QGraphicsSceneContextMenuEvent",
        "QGraphicsSceneDragDropEvent",
        "QGraphicsSceneEvent",
        "QGraphicsSceneHelpEvent",
        "QGraphicsSceneHoverEvent",
        "QGraphicsSceneMouseEvent",
        "QGraphicsSceneMoveEvent",
        "QGraphicsSceneResizeEvent",
        "QGraphicsSceneWheelEvent",
        "QGraphicsSimpleTextItem",
        "QGraphicsTextItem",
        "QGraphicsTransform",
        "QGraphicsView",
        "QGraphicsWidget",
        "QGridLayout",
        "QGroupBox",
        "QHBoxLayout",
        "QHeaderView",
        "QInputDialog",
        "QItemDelegate",
        "QItemEditorCreatorBase",
        "QItemEditorFactory",
        "QKeyEventTransition",
        "QLCDNumber",
        "QLabel",
        "QLayout",
        "QLayoutItem",
        "QLineEdit",
        "QListView",
        "QListWidget",
        "QListWidgetItem",
        "QMainWindow",
        "QMdiArea",
        "QMdiSubWindow",
        "QMenu",
        "QMenuBar",
        "QMessageBox",
        "QMouseEventTransition",
        "QPanGesture",
        "QPinchGesture",
        "QPlainTextDocumentLayout",
        "QPlainTextEdit",
        "QProgressBar",
        "QProgressDialog",
        "QPushButton",
        "QRadioButton",
        "QRubberBand",
        "QScrollArea",
        "QScrollBar",
        "QShortcut",
        "QSizeGrip",
        "QSizePolicy",
        "QSlider",
        "QSpacerItem",
        "QSpinBox",
        "QSplashScreen",
        "QSplitter",
        "QSplitterHandle",
        "QStackedLayout",
        "QStackedWidget",
        "QStatusBar",
        "QStyle",
        "QStyleFactory",
        "QStyleHintReturn",
        "QStyleHintReturnMask",
        "QStyleHintReturnVariant",
        "QStyleOption",
        "QStyleOptionButton",
        "QStyleOptionComboBox",
        "QStyleOptionComplex",
        "QStyleOptionDockWidget",
        "QStyleOptionFocusRect",
        "QStyleOptionFrame",
        "QStyleOptionGraphicsItem",
        "QStyleOptionGroupBox",
        "QStyleOptionHeader",
        "QStyleOptionMenuItem",
        "QStyleOptionProgressBar",
        "QStyleOptionRubberBand",
        "QStyleOptionSizeGrip",
        "QStyleOptionSlider",
        "QStyleOptionSpinBox",
        "QStyleOptionTab",
        "QStyleOptionTabBarBase",
        "QStyleOptionTabWidgetFrame",
        "QStyleOptionTitleBar",
        "QStyleOptionToolBar",
        "QStyleOptionToolBox",
        "QStyleOptionToolButton",
        "QStyleOptionViewItem",
        "QStylePainter",
        "QStyledItemDelegate",
        "QSwipeGesture",
        "QSystemTrayIcon",
        "QTabBar",
        "QTabWidget",
        "QTableView",
        "QTableWidget",
        "QTableWidgetItem",
        "QTableWidgetSelectionRange",
        "QTapAndHoldGesture",
        "QTapGesture",
        "QTextBrowser",
        "QTextEdit",
        "QTimeEdit",
        "QToolBar",
        "QToolBox",
        "QToolButton",
        "QToolTip",
        "QTreeView",
        "QTreeWidget",
        "QTreeWidgetItem",
        "QTreeWidgetItemIterator",
        "QUndoCommand",
        "QUndoGroup",
        "QUndoStack",
        "QUndoView",
        "QVBoxLayout",
        "QWhatsThis",
        "QWidget",
        "QWidgetAction",
        "QWidgetItem",
        "QWizard",
        "QWizardPage",
    ],
    "QtCore": [
        "QAbstractAnimation",
        "QAbstractEventDispatcher",
        "QAbstractItemModel",
        "QAbstractListModel",
        "QAbstractState",
        "QAbstractTableModel",
        "QAbstractTransition",
        "QAnimationGroup",
        "QBasicTimer",
        "QBitArray",
        "QBuffer",
        "QByteArray",
        "QByteArrayMatcher",
        "QChildEvent",
        "QCoreApplication",
        "QCryptographicHash",
        "QDataStream",
        "QDate",
        "QDateTime",
        "QDir",
        "QDirIterator",
        "QDynamicPropertyChangeEvent",
        "QEasingCurve",
        "QElapsedTimer",
        "QEvent",
        "QEventLoop",
        "QEventTransition",
        "QFile",
        "QFileInfo",
        "QFileSystemWatcher",
        "QFinalState",
        "QGenericArgument",
        "QGenericReturnArgument",
        "QHistoryState",
        "QIODevice",
        "QLibraryInfo",
        "QLine",
        "QLineF",
        "QLocale",
        "QMargins",
        "QMetaClassInfo",
        "QMetaEnum",
        "QMetaMethod",
        "QMetaObject",
        "QMetaProperty",
        "QMetaType",
        "QMimeData",
        "QModelIndex",
        "QMutex",
        "QMutexLocker",
        "QObject",
        "QParallelAnimationGroup",
        "QPauseAnimation",
        "QPersistentModelIndex",
        "QPluginLoader",
        "QPoint",
        "QPointF",
        "QProcess",
        "QProcessEnvironment",
        "QPropertyAnimation",
        "QReadLocker",
        "QReadWriteLock",
        "QRect",
        "QRectF",
        "QRegExp",
        "QResource",
        "QRunnable",
        "QSemaphore",
        "QSequentialAnimationGroup",
        "QSettings",
        "QSignalMapper",
        "QSignalTransition",
        "QSize",
        "QSizeF",
        "QSocketNotifier",
        "QState",
        "QStateMachine",
        "QSysInfo",
        "QSystemSemaphore",
        "QTemporaryFile",
        "QTextBoundaryFinder",
        "QTextCodec",
        "QTextDecoder",
        "QTextEncoder",
        "QTextStream",
        "QTextStreamManipulator",
        "QThread",
        "QThreadPool",
        "QTime",
        "QTimeLine",
        "QTimer",
        "QTimerEvent",
        "QTranslator",
        "QUrl",
        "QVariantAnimation",
        "QWaitCondition",
        "QWriteLocker",
        "QXmlStreamAttribute",
        "QXmlStreamAttributes",
        "QXmlStreamEntityDeclaration",
        "QXmlStreamEntityResolver",
        "QXmlStreamNamespaceDeclaration",
        "QXmlStreamNotationDeclaration",
        "QXmlStreamReader",
        "QXmlStreamWriter",
        "Qt",
        "QtCriticalMsg",
        "QtDebugMsg",
        "QtFatalMsg",
        "QtMsgType",
        "QtSystemMsg",
        "QtWarningMsg",
        "qAbs",
        "qAddPostRoutine",
        "qChecksum",
        "qCritical",
        "qDebug",
        "qFatal",
        "qFuzzyCompare",
        "qIsFinite",
        "qIsInf",
        "qIsNaN",
        "qIsNull",
        "qRegisterResourceData",
        "qUnregisterResourceData",
        "qVersion",
        "qWarning",
        "qrand",
        "qsrand",
    ],
    "QtXml": [
        "QDomAttr",
        "QDomCDATASection",
        "QDomCharacterData",
        "QDomComment",
        "QDomDocument",
        "QDomDocumentFragment",
        "QDomDocumentType",
        "QDomElement",
        "QDomEntity",
        "QDomEntityReference",
        "QDomImplementation",
        "QDomNamedNodeMap",
        "QDomNode",
        "QDomNodeList",
        "QDomNotation",
        "QDomProcessingInstruction",
        "QDomText",
        "QXmlAttributes",
        "QXmlContentHandler",
        "QXmlDTDHandler",
        "QXmlDeclHandler",
        "QXmlDefaultHandler",
        "QXmlEntityResolver",
        "QXmlErrorHandler",
        "QXmlInputSource",
        "QXmlLexicalHandler",
        "QXmlLocator",
        "QXmlNamespaceSupport",
        "QXmlParseException",
        "QXmlReader",
        "QXmlSimpleReader"
    ],
    "QtHelp": [
        "QHelpContentItem",
        "QHelpContentModel",
        "QHelpContentWidget",
        "QHelpEngine",
        "QHelpEngineCore",
        "QHelpIndexModel",
        "QHelpIndexWidget",
        "QHelpSearchEngine",
        "QHelpSearchQuery",
        "QHelpSearchQueryWidget",
        "QHelpSearchResultWidget"
    ],
    "QtNetwork": [
        "QAbstractNetworkCache",
        "QAbstractSocket",
        "QAuthenticator",
        "QHostAddress",
        "QHostInfo",
        "QLocalServer",
        "QLocalSocket",
        "QNetworkAccessManager",
        "QNetworkAddressEntry",
        "QNetworkCacheMetaData",
        "QNetworkConfiguration",
        "QNetworkConfigurationManager",
        "QNetworkCookie",
        "QNetworkCookieJar",
        "QNetworkDiskCache",
        "QNetworkInterface",
        "QNetworkProxy",
        "QNetworkProxyFactory",
        "QNetworkProxyQuery",
        "QNetworkReply",
        "QNetworkRequest",
        "QNetworkSession",
        "QSsl",
        "QTcpServer",
        "QTcpSocket",
        "QUdpSocket"
    ],
    "QtOpenGL": [
        "QGL",
        "QGLContext",
        "QGLFormat",
        "QGLWidget"
    ]
}


"""Misplaced members

These members from the original submodule are misplaced relative PySide2

"""
_misplaced_members = {
    "PySide2": {
        "QtGui.QStringListModel": "QtCore.QStringListModel",
        "QtCore.Property": "QtCore.Property",
        "QtCore.Signal": "QtCore.Signal",
        "QtCore.Slot": "QtCore.Slot",
        "QtCore.QAbstractProxyModel": "QtCore.QAbstractProxyModel",
        "QtCore.QSortFilterProxyModel": "QtCore.QSortFilterProxyModel",
        "QtCore.QItemSelection": "QtCore.QItemSelection",
        "QtCore.QItemSelectionModel": "QtCore.QItemSelectionModel",
    },
    "PyQt5": {
        "QtCore.pyqtProperty": "QtCore.Property",
        "QtCore.pyqtSignal": "QtCore.Signal",
        "QtCore.pyqtSlot": "QtCore.Slot",
        "QtCore.QAbstractProxyModel": "QtCore.QAbstractProxyModel",
        "QtCore.QSortFilterProxyModel": "QtCore.QSortFilterProxyModel",
        "QtCore.QStringListModel": "QtCore.QStringListModel",
        "QtCore.QItemSelection": "QtCore.QItemSelection",
        "QtCore.QItemSelectionModel": "QtCore.QItemSelectionModel",
    },
    "PySide": {
        "QtGui.QAbstractProxyModel": "QtCore.QAbstractProxyModel",
        "QtGui.QSortFilterProxyModel": "QtCore.QSortFilterProxyModel",
        "QtGui.QStringListModel": "QtCore.QStringListModel",
        "QtGui.QItemSelection": "QtCore.QItemSelection",
        "QtGui.QItemSelectionModel": "QtCore.QItemSelectionModel",
        "QtCore.Property": "QtCore.Property",
        "QtCore.Signal": "QtCore.Signal",
        "QtCore.Slot": "QtCore.Slot",

    },
    "PyQt4": {
        "QtGui.QAbstractProxyModel": "QtCore.QAbstractProxyModel",
        "QtGui.QSortFilterProxyModel": "QtCore.QSortFilterProxyModel",
        "QtGui.QItemSelection": "QtCore.QItemSelection",
        "QtGui.QStringListModel": "QtCore.QStringListModel",
        "QtGui.QItemSelectionModel": "QtCore.QItemSelectionModel",
        "QtCore.pyqtProperty": "QtCore.Property",
        "QtCore.pyqtSignal": "QtCore.Signal",
        "QtCore.pyqtSlot": "QtCore.Slot",
    }
}

""" Compatibility Members

This dictionary is used to build Qt.QtCompat objects that provide a consistent
interface for obsolete members, and differences in binding return values.

{
    "binding": {
        "classname": {
            "targetname": "binding_namespace",
        }
    }
}
"""
_compatibility_members = {
    "PySide2": {
        "QHeaderView": {
            "sectionsClickable": "_QtWidgets.QHeaderView.sectionsClickable",
            "setSectionsClickable":
                "_QtWidgets.QHeaderView.setSectionsClickable",
            "sectionResizeMode": "_QtWidgets.QHeaderView.sectionResizeMode",
            "setSectionResizeMode":
                "_QtWidgets.QHeaderView.setSectionResizeMode",
            "sectionsMovable": "_QtWidgets.QHeaderView.sectionsMovable",
            "setSectionsMovable": "_QtWidgets.QHeaderView.setSectionsMovable",
        },
        "QFileDialog": {
            "getOpenFileName": "_QtWidgets.QFileDialog.getOpenFileName",
            "getOpenFileNames": "_QtWidgets.QFileDialog.getOpenFileNames",
            "getSaveFileName": "_QtWidgets.QFileDialog.getSaveFileName",
        },
    },
    "PyQt5": {
        "QHeaderView": {
            "sectionsClickable": "_QtWidgets.QHeaderView.sectionsClickable",
            "setSectionsClickable":
                "_QtWidgets.QHeaderView.setSectionsClickable",
            "sectionResizeMode": "_QtWidgets.QHeaderView.sectionResizeMode",
            "setSectionResizeMode":
                "_QtWidgets.QHeaderView.setSectionResizeMode",
            "sectionsMovable": "_QtWidgets.QHeaderView.sectionsMovable",
            "setSectionsMovable": "_QtWidgets.QHeaderView.setSectionsMovable",
        },
        "QFileDialog": {
            "getOpenFileName": "_QtWidgets.QFileDialog.getOpenFileName",
            "getOpenFileNames": "_QtWidgets.QFileDialog.getOpenFileNames",
            "getSaveFileName": "_QtWidgets.QFileDialog.getSaveFileName",
        },
    },
    "PySide": {
        "QHeaderView": {
            "sectionsClickable": "_QtWidgets.QHeaderView.isClickable",
            "setSectionsClickable": "_QtWidgets.QHeaderView.setClickable",
            "sectionResizeMode": "_QtWidgets.QHeaderView.resizeMode",
            "setSectionResizeMode": "_QtWidgets.QHeaderView.setResizeMode",
            "sectionsMovable": "_QtWidgets.QHeaderView.isMovable",
            "setSectionsMovable": "_QtWidgets.QHeaderView.setMovable",
        },
        "QFileDialog": {
            "getOpenFileName": "_QtWidgets.QFileDialog.getOpenFileName",
            "getOpenFileNames": "_QtWidgets.QFileDialog.getOpenFileNames",
            "getSaveFileName": "_QtWidgets.QFileDialog.getSaveFileName",
        },
    },
    "PyQt4": {
        "QHeaderView": {
            "sectionsClickable": "_QtWidgets.QHeaderView.isClickable",
            "setSectionsClickable": "_QtWidgets.QHeaderView.setClickable",
            "sectionResizeMode": "_QtWidgets.QHeaderView.resizeMode",
            "setSectionResizeMode": "_QtWidgets.QHeaderView.setResizeMode",
            "sectionsMovable": "_QtWidgets.QHeaderView.isMovable",
            "setSectionsMovable": "_QtWidgets.QHeaderView.setMovable",
        },
        "QFileDialog": {
            "getOpenFileName": "_QtWidgets.QFileDialog.getOpenFileName",
            "getOpenFileNames": "_QtWidgets.QFileDialog.getOpenFileNames",
            "getSaveFileName": "_QtWidgets.QFileDialog.getSaveFileName",
        },
    },
}


def _apply_site_config():
    try:
        import QtSiteConfig
    except ImportError:
        # If no QtSiteConfig module found, no modifications
        # to _common_members are needed.
        pass
    else:
        # Update _common_members with any changes made by QtSiteConfig
        QtSiteConfig.update_members(_common_members, 'common')
        QtSiteConfig.update_members(_misplaced_members, 'misplaced')
        QtSiteConfig.update_members(_compatibility_members, 'compatibility')


def _new_module(name):
    return types.ModuleType(__name__ + "." + name)


def _setup(module, extras):
    """Install common submodules"""

    Qt.__binding__ = module.__name__

    for name in list(_common_members) + extras:
        try:
            submodule = importlib.import_module(
                module.__name__ + "." + name)
        except ImportError:
            continue

        setattr(Qt, "_" + name, submodule)

        if name not in extras:
            # Store reference to original binding,
            # but don't store speciality modules
            # such as uic or QtUiTools
            setattr(Qt, name, _new_module(name))


def _wrapinstance(func, ptr, base=None):
    """Enable implicit cast of pointer to most suitable class

    This behaviour is available in sip per default.

    Based on http://nathanhorne.com/pyqtpyside-wrap-instance

    Usage:
        This mechanism kicks in under these circumstances.
        1. Qt.py is using PySide 1 or 2.
        2. A `base` argument is not provided.

        See :func:`QtCompat.wrapInstance()`

    Arguments:
        func (function): Original function
        ptr (long): Pointer to QObject in memory
        base (QObject, optional): Base class to wrap with. Defaults to QObject,
            which should handle anything.

    """

    assert isinstance(ptr, long), "Argument 'ptr' must be of type <long>"
    assert (base is None) or issubclass(base, Qt.QtCore.QObject), (
        "Argument 'base' must be of type <QObject>")

    if base is None:
        q_object = func(long(ptr), Qt.QtCore.QObject)
        meta_object = q_object.metaObject()
        class_name = meta_object.className()
        super_class_name = meta_object.superClass().className()

        if hasattr(Qt.QtWidgets, class_name):
            base = getattr(Qt.QtWidgets, class_name)

        elif hasattr(Qt.QtWidgets, super_class_name):
            base = getattr(Qt.QtWidgets, super_class_name)

        else:
            base = Qt.QtCore.QObject

    return func(long(ptr), base)


def _reassign_misplaced_members(binding):
    """Parse `_misplaced_members` dict and remap
    values based on the underlying binding.

    :param str binding: Top level binding in _misplaced_members.

    """

    for src, dst in _misplaced_members[binding].items():
        src_module, src_member = src.split(".")
        dst_module, dst_member = dst.split(".")

        try:
            src_object = getattr(Qt, dst_module)
        except AttributeError:
            # Skip reassignment of non-existing members.
            # This can happen if a request was made to
            # rename a member that didn't exist, for example
            # if QtWidgets isn't available on the target platform.
            continue

        dst_value = getattr(getattr(Qt, "_" + src_module), src_member)

        setattr(
            src_object,
            dst_member,
            dst_value
        )


def _build_compatibility_members(binding, decorators={}):
    """ Parse `_compatibility_members` dict and construct _QtCompat classes
    based on the underlying binding.

    Arguments:
        binding (str): Top level binding in _compatibility_members.
        decorators (dict, optional): Provides the ability to decorate the
            original Qt functions when needed by a binding. This can be used
            to change the returned value to a standard value. The key should
            match "targetname:binding_namespace". targetname is the function
            name that the decorator will be applied to. binding_namespace
            should match the binding_namespace of _compatibility_members.
            The value is a decorator that will be called on the function
            being bound.
    """
    # Allow optional site-level customization of the compatibility members.
    # This method does not need to be implemented in QtSiteConfig.
    try:
        import QtSiteConfig
    except ImportError:
        pass
    else:
        if hasattr(QtSiteConfig, 'update_compatibility_decorators'):
            QtSiteConfig.update_compatibility_decorators(binding, decorators)

    for classname, bindings in _compatibility_members[binding].items():
        attrs = {}
        for target, binding in bindings.items():
            namespaces = binding.split('.')
            try:
                src_object = getattr(Qt, namespaces[0])
            except AttributeError as e:
                _log("QtCompat: AttributeError: %s" % e)
                # Skip reassignment of non-existing members.
                # This can happen if a request was made to
                # rename a member that didn't exist, for example
                # if QtWidgets isn't available on the target platform.
                continue
            # Walk down any remaining namespace getting the object assuming
            # that if the first namespace exists the rest will exist.
            for namespace in namespaces[1:]:
                src_object = getattr(src_object, namespace)

            # To allow remapping a single Qt function to multiple QtCompat
            # method names with unique decorators applied, we need a way
            # to uniquely identify the decorator. For example, to map the
            # getOpenFileName method to _QtWidgets.QFileDialog.getOpenFileName
            # use: "getOpenFileName:_QtWidgets.QFileDialog.getOpenFileName"
            decoratorId = '{target}:{binding}'.format(
                target=target,
                binding=binding,
            )
            # decorate the Qt function if a decorator was provided.
            if decoratorId in decorators:
                # staticmethod must be called on the decorated function to
                # prevent a TypeError being raised when the decorated function
                # is called.
                src_object = staticmethod(decorators[decoratorId](src_object))

            attrs[target] = src_object

        # Create the QtCompat class and install it into the namespace
        compat_class = type(classname, tuple([_QtCompat]), attrs)
        setattr(Qt.QtCompat, classname, compat_class)


def _pyside2():
    """Initialise PySide2

    These functions serve to test the existence of a binding
    along with set it up in such a way that it aligns with
    the final step; adding members from the original binding
    to Qt.py

    """

    import PySide2 as module
    _setup(module, ["QtUiTools"])

    Qt.__binding_version__ = module.__version__

    try:
        import shiboken2
        Qt.QtCompat.wrapInstance = (
            lambda ptr, base=None: _wrapinstance(
                shiboken2.wrapInstance, ptr, base)
        )
        Qt.QtCompat.getCppPointer = lambda object: \
            shiboken2.getCppPointer(object)[0]

    except ImportError:
        pass  # Optional

    if hasattr(Qt, "_QtUiTools"):
        Qt.QtCompat.loadUi = _loadUi

    if hasattr(Qt, "_QtCore"):
        Qt.__qt_version__ = Qt._QtCore.qVersion()
        Qt.QtCompat.translate = Qt._QtCore.QCoreApplication.translate

    if hasattr(Qt, "_QtWidgets"):
        Qt.QtCompat.setSectionResizeMode = \
            Qt._QtWidgets.QHeaderView.setSectionResizeMode

    _reassign_misplaced_members("PySide2")
    _build_compatibility_members("PySide2")


def _pyside():
    """Initialise PySide"""

    import PySide as module
    _setup(module, ["QtUiTools"])

    Qt.__binding_version__ = module.__version__

    try:
        import shiboken
        Qt.QtCompat.wrapInstance = (
            lambda ptr, base=None: _wrapinstance(
                shiboken.wrapInstance, ptr, base)
        )
        Qt.QtCompat.getCppPointer = lambda object: \
            shiboken.getCppPointer(object)[0]

    except ImportError:
        pass  # Optional

    if hasattr(Qt, "_QtUiTools"):
        Qt.QtCompat.loadUi = _loadUi

    if hasattr(Qt, "_QtGui"):
        setattr(Qt, "QtWidgets", _new_module("QtWidgets"))
        setattr(Qt, "_QtWidgets", Qt._QtGui)

        Qt.QtCompat.setSectionResizeMode = Qt._QtGui.QHeaderView.setResizeMode

    if hasattr(Qt, "_QtCore"):
        Qt.__qt_version__ = Qt._QtCore.qVersion()
        QCoreApplication = Qt._QtCore.QCoreApplication
        Qt.QtCompat.translate = (
            lambda context, sourceText, disambiguation, n:
            QCoreApplication.translate(
                context,
                sourceText,
                disambiguation,
                QCoreApplication.CodecForTr,
                n
            )
        )

    _reassign_misplaced_members("PySide")
    _build_compatibility_members("PySide")


def _pyqt5():
    """Initialise PyQt5"""

    import PyQt5 as module
    _setup(module, ["uic"])

    try:
        import sip
        Qt.QtCompat.wrapInstance = (
            lambda ptr, base=None: _wrapinstance(
                sip.wrapinstance, ptr, base)
        )
        Qt.QtCompat.getCppPointer = lambda object: \
            sip.unwrapinstance(object)

    except ImportError:
        pass  # Optional

    if hasattr(Qt, "_uic"):
        Qt.QtCompat.loadUi = _loadUi

    if hasattr(Qt, "_QtCore"):
        Qt.__binding_version__ = Qt._QtCore.PYQT_VERSION_STR
        Qt.__qt_version__ = Qt._QtCore.QT_VERSION_STR
        Qt.QtCompat.translate = Qt._QtCore.QCoreApplication.translate

    if hasattr(Qt, "_QtWidgets"):
        Qt.QtCompat.setSectionResizeMode = \
            Qt._QtWidgets.QHeaderView.setSectionResizeMode

    _reassign_misplaced_members("PyQt5")
    _build_compatibility_members('PyQt5')


def _pyqt4():
    """Initialise PyQt4"""

    import sip

    # Validation of envivornment variable. Prevents an error if
    # the variable is invalid since it's just a hint.
    try:
        hint = int(QT_SIP_API_HINT)
    except TypeError:
        hint = None  # Variable was None, i.e. not set.
    except ValueError:
        raise ImportError("QT_SIP_API_HINT=%s must be a 1 or 2")

    for api in ("QString",
                "QVariant",
                "QDate",
                "QDateTime",
                "QTextStream",
                "QTime",
                "QUrl"):
        try:
            sip.setapi(api, hint or 2)
        except AttributeError:
            raise ImportError("PyQt4 < 4.6 isn't supported by Qt.py")
        except ValueError:
            actual = sip.getapi(api)
            if not hint:
                raise ImportError("API version already set to %d" % actual)
            else:
                # Having provided a hint indicates a soft constraint, one
                # that doesn't throw an exception.
                sys.stderr.write(
                    "Warning: API '%s' has already been set to %d.\n"
                    % (api, actual)
                )

    import PyQt4 as module
    _setup(module, ["uic"])

    try:
        import sip
        Qt.QtCompat.wrapInstance = (
            lambda ptr, base=None: _wrapinstance(
                sip.wrapinstance, ptr, base)
        )
        Qt.QtCompat.getCppPointer = lambda object: \
            sip.unwrapinstance(object)

    except ImportError:
        pass  # Optional

    if hasattr(Qt, "_uic"):
        Qt.QtCompat.loadUi = _loadUi

    if hasattr(Qt, "_QtGui"):
        setattr(Qt, "QtWidgets", _new_module("QtWidgets"))
        setattr(Qt, "_QtWidgets", Qt._QtGui)

        Qt.QtCompat.setSectionResizeMode = \
            Qt._QtGui.QHeaderView.setResizeMode

    if hasattr(Qt, "_QtCore"):
        Qt.__binding_version__ = Qt._QtCore.PYQT_VERSION_STR
        Qt.__qt_version__ = Qt._QtCore.QT_VERSION_STR

        QCoreApplication = Qt._QtCore.QCoreApplication
        Qt.QtCompat.translate = (
            lambda context, sourceText, disambiguation, n:
            QCoreApplication.translate(
                context,
                sourceText,
                disambiguation,
                QCoreApplication.CodecForTr,
                n)
        )

    _reassign_misplaced_members("PyQt4")

    # QFileDialog QtCompat decorator
    def _standardizeQFileDialog(some_function):
        """ decorator that makes PyQt4 return conform to other bindings
        """
        def wrapper(*args, **kwargs):
            ret = (some_function(*args, **kwargs))
            # PyQt4 only returns the selected filename
            # force the return to conform to all other bindings
            return (ret, '')
        # preserve docstring and name of original function
        wrapper.__doc__ = some_function.__doc__
        wrapper.__name__ = some_function.__name__
        return staticmethod(wrapper)

    decorators = {
        "getOpenFileName:_QtWidgets.QFileDialog.getOpenFileName":
            _standardizeQFileDialog,
        "getOpenFileNames:_QtWidgets.QFileDialog.getOpenFileNames":
            _standardizeQFileDialog,
        "getSaveFileName:_QtWidgets.QFileDialog.getSaveFileName":
            _standardizeQFileDialog,
    }
    _build_compatibility_members('PyQt4', decorators)


def _none():
    """Internal option (used in installer)"""

    Mock = type("Mock", (), {"__getattr__": lambda Qt, attr: None})

    Qt.__binding__ = "None"
    Qt.__qt_version__ = "0.0.0"
    Qt.__binding_version__ = "0.0.0"
    Qt.QtCompat.loadUi = lambda uifile, baseinstance=None: None
    Qt.QtCompat.setSectionResizeMode = lambda *args, **kwargs: None

    for submodule in _common_members.keys():
        setattr(Qt, submodule, Mock())
        setattr(Qt, "_" + submodule, Mock())


def _log(text):
    if QT_VERBOSE:
        sys.stdout.write(text + "\n")


def _loadUi(uifile, baseinstance=None):
    """Dynamically load a user interface from the given `uifile`

    This function calls `uic.loadUi` if using PyQt bindings,
    else it implements a comparable binding for PySide.

    Documentation:
        http://pyqt.sourceforge.net/Docs/PyQt5/designer.html#PyQt5.uic.loadUi

    Arguments:
        uifile (str): Absolute path to Qt Designer file.
        baseinstance (QWidget): Instantiated QWidget or subclass thereof

    Return:
        baseinstance if `baseinstance` is not `None`. Otherwise
        return the newly created instance of the user interface.

    """
    if hasattr(baseinstance, "layout") and baseinstance.layout():
        message = ("QLayout: Attempting to add Layout to %s which "
                   "already has a layout")
        raise RuntimeError(message % (baseinstance))

    if hasattr(Qt, "_uic"):
        return Qt._uic.loadUi(uifile, baseinstance)

    elif hasattr(Qt, "_QtUiTools"):
        # Implement `PyQt5.uic.loadUi` for PySide(2)

        class _UiLoader(Qt._QtUiTools.QUiLoader):
            """Create the user interface in a base instance.

            Unlike `Qt._QtUiTools.QUiLoader` itself this class does not
            create a new instance of the top-level widget, but creates the user
            interface in an existing instance of the top-level class if needed.

            This mimics the behaviour of `PyQt5.uic.loadUi`.

            """

            def __init__(self, baseinstance):
                super(_UiLoader, self).__init__(baseinstance)
                self.baseinstance = baseinstance

            def load(self, uifile, *args, **kwargs):
                from xml.etree.ElementTree import ElementTree

                # For whatever reason, if this doesn't happen then
                # reading an invalid or non-existing .ui file throws
                # a RuntimeError.
                etree = ElementTree()
                etree.parse(uifile)

                widget = Qt._QtUiTools.QUiLoader.load(
                    self, uifile, *args, **kwargs)

                # Workaround for PySide 1.0.9, see issue #208
                widget.parentWidget()

                return widget

            def createWidget(self, class_name, parent=None, name=""):
                """Called for each widget defined in ui file

                Overridden here to populate `baseinstance` instead.

                """

                if parent is None and self.baseinstance:
                    # Supposed to create the top-level widget,
                    # return the base instance instead
                    return self.baseinstance

                # For some reason, Line is not in the list of available
                # widgets, but works fine, so we have to special case it here.
                if class_name in self.availableWidgets() + ["Line"]:
                    # Create a new widget for child widgets
                    widget = Qt._QtUiTools.QUiLoader.createWidget(self,
                                                                  class_name,
                                                                  parent,
                                                                  name)

                else:
                    raise Exception("Custom widget '%s' not supported"
                                    % class_name)

                if self.baseinstance:
                    # Set an attribute for the new child widget on the base
                    # instance, just like PyQt5.uic.loadUi does.
                    setattr(self.baseinstance, name, widget)

                return widget

        widget = _UiLoader(baseinstance).load(uifile)
        Qt.QtCore.QMetaObject.connectSlotsByName(widget)

        return widget

    else:
        raise NotImplementedError("No implementation available for loadUi")


class _QtCompat(object):
    """ Baseclass for QtCompat namespace objects."""
    pass

def _convert(lines):
    """Convert compiled .ui file from PySide2 to Qt.py

    Arguments:
        lines (list): Each line of of .ui file

    Usage:
        >> with open("myui.py") as f:
        ..   lines = _convert(f.readlines())

    """

    def parse(line):
        line = line.replace("from PySide2 import", "from Qt import QtCompat,")
        line = line.replace("QtWidgets.QApplication.translate",
                            "QtCompat.translate")
        return line

    parsed = list()
    for line in lines:
        line = parse(line)
        parsed.append(line)

    return parsed


def _cli(args):
    """Qt.py command-line interface"""
    import argparse

    parser = argparse.ArgumentParser()
    parser.add_argument("--convert",
                        help="Path to compiled Python module, e.g. my_ui.py")
    parser.add_argument("--compile",
                        help="Accept raw .ui file and compile with native "
                             "PySide2 compiler.")
    parser.add_argument("--stdout",
                        help="Write to stdout instead of file",
                        action="store_true")
    parser.add_argument("--stdin",
                        help="Read from stdin instead of file",
                        action="store_true")

    args = parser.parse_args(args)

    if args.stdout:
        raise NotImplementedError("--stdout")

    if args.stdin:
        raise NotImplementedError("--stdin")

    if args.compile:
        raise NotImplementedError("--compile")

    if args.convert:
        sys.stdout.write("#\n"
                         "# WARNING: --convert is an ALPHA feature.\n#\n"
                         "# See https://github.com/mottosso/Qt.py/pull/132\n"
                         "# for details.\n"
                         "#\n")

        #
        # ------> Read
        #
        with open(args.convert) as f:
            lines = _convert(f.readlines())

        backup = "%s_backup%s" % os.path.splitext(args.convert)
        sys.stdout.write("Creating \"%s\"..\n" % backup)
        shutil.copy(args.convert, backup)

        #
        # <------ Write
        #
        with open(args.convert, "w") as f:
            f.write("".join(lines))

        sys.stdout.write("Successfully converted \"%s\"\n" % args.convert)


def _install():
    # Default order (customise order and content via QT_PREFERRED_BINDING)
    default_order = ("PySide2", "PyQt5", "PySide", "PyQt4")
    preferred_order = list(
        b for b in QT_PREFERRED_BINDING.split(os.pathsep) if b
    )

    order = preferred_order or default_order

    available = {
        "PySide2": _pyside2,
        "PyQt5": _pyqt5,
        "PySide": _pyside,
        "PyQt4": _pyqt4,
        "None": _none
    }

    _log("Order: '%s'" % "', '".join(order))

    # Allow site-level customization of the available modules.
    _apply_site_config()

    found_binding = False
    for name in order:
        _log("Trying %s" % name)

        try:
            available[name]()
            found_binding = True
            break

        except ImportError as e:
            _log("ImportError: %s" % e)

        except KeyError:
            _log("ImportError: Preferred binding '%s' not found." % name)

    if not found_binding:
        # If not binding were found, throw this error
        raise ImportError("No Qt binding were found.")

    # Install individual members
    for name, members in _common_members.items():
        try:
            their_submodule = getattr(Qt, "_%s" % name)
        except AttributeError:
            continue

        our_submodule = getattr(Qt, name)

        # Enable import *
        __all__.append(name)

        # Enable direct import of submodule,
        # e.g. import Qt.QtCore
        sys.modules[__name__ + "." + name] = our_submodule

        for member in members:
            # Accept that a submodule may miss certain members.
            try:
                their_member = getattr(their_submodule, member)
            except AttributeError:
                _log("'%s.%s' was missing." % (name, member))
                continue

            setattr(our_submodule, member, their_member)

    # Backwards compatibility
    if hasattr(Qt.QtCompat, 'loadUi'):
        Qt.QtCompat.load_ui = Qt.QtCompat.loadUi


_install()

# Setup Binding Enum states
Qt.IsPySide2 = Qt.__binding__ == 'PySide2'
Qt.IsPyQt5 = Qt.__binding__ == 'PyQt5'
Qt.IsPySide = Qt.__binding__ == 'PySide'
Qt.IsPyQt4 = Qt.__binding__ == 'PyQt4'

"""Augment QtCompat

QtCompat contains wrappers and added functionality
to the original bindings, such as the CLI interface
and otherwise incompatible members between bindings,
such as `QHeaderView.setSectionResizeMode`.

"""

Qt.QtCompat._cli = _cli
Qt.QtCompat._convert = _convert

# Enable command-line interface
if __name__ == "__main__":
    _cli(sys.argv[1:])


# The MIT License (MIT)
#
# Copyright (c) 2016-2017 Marcus Ottosson
#
# Permission is hereby granted, free of charge, to any person obtaining a copy
# of this software and associated documentation files (the "Software"), to deal
# in the Software without restriction, including without limitation the rights
# to use, copy, modify, merge, publish, distribute, sublicense, and/or sell
# copies of the Software, and to permit persons to whom the Software is
# furnished to do so, subject to the following conditions:
#
# The above copyright notice and this permission notice shall be included in
# all copies or substantial portions of the Software.
#
# THE SOFTWARE IS PROVIDED "AS IS", WITHOUT WARRANTY OF ANY KIND, EXPRESS OR
# IMPLIED, INCLUDING BUT NOT LIMITED TO THE WARRANTIES OF MERCHANTABILITY,
# FITNESS FOR A PARTICULAR PURPOSE AND NONINFRINGEMENT. IN NO EVENT SHALL THE
# AUTHORS OR COPYRIGHT HOLDERS BE LIABLE FOR ANY CLAIM, DAMAGES OR OTHER
# LIABILITY, WHETHER IN AN ACTION OF CONTRACT, TORT OR OTHERWISE, ARISING FROM,
# OUT OF OR IN CONNECTION WITH THE SOFTWARE OR THE USE OR OTHER DEALINGS IN THE
# SOFTWARE.
#
# In PySide(2), loadUi does not exist, so we implement it
#
# `_UiLoader` is adapted from the qtpy project, which was further influenced
# by qt-helpers which was released under a 3-clause BSD license which in turn
# is based on a solution at:
#
# - https://gist.github.com/cpbotha/1b42a20c8f3eb9bb7cb8
#
# The License for this code is as follows:
#
# qt-helpers - a common front-end to various Qt modules
#
# Copyright (c) 2015, Chris Beaumont and Thomas Robitaille
#
# All rights reserved.
#
# Redistribution and use in source and binary forms, with or without
# modification, are permitted provided that the following conditions are
# met:
#
#  * Redistributions of source code must retain the above copyright
#    notice, this list of conditions and the following disclaimer.
#  * Redistributions in binary form must reproduce the above copyright
#    notice, this list of conditions and the following disclaimer in the
#    documentation and/or other materials provided with the
#    distribution.
#  * Neither the name of the Glue project nor the names of its contributors
#    may be used to endorse or promote products derived from this software
#    without specific prior written permission.
#
# THIS SOFTWARE IS PROVIDED BY THE COPYRIGHT HOLDERS AND CONTRIBUTORS "AS
# IS" AND ANY EXPRESS OR IMPLIED WARRANTIES, INCLUDING, BUT NOT LIMITED TO,
# THE IMPLIED WARRANTIES OF MERCHANTABILITY AND FITNESS FOR A PARTICULAR
# PURPOSE ARE DISCLAIMED. IN NO EVENT SHALL THE COPYRIGHT HOLDER OR
# CONTRIBUTORS BE LIABLE FOR ANY DIRECT, INDIRECT, INCIDENTAL, SPECIAL,
# EXEMPLARY, OR CONSEQUENTIAL DAMAGES (INCLUDING, BUT NOT LIMITED TO,
# PROCUREMENT OF SUBSTITUTE GOODS OR SERVICES; LOSS OF USE, DATA, OR
# PROFITS; OR BUSINESS INTERRUPTION) HOWEVER CAUSED AND ON ANY THEORY OF
# LIABILITY, WHETHER IN CONTRACT, STRICT LIABILITY, OR TORT (INCLUDING
# NEGLIGENCE OR OTHERWISE) ARISING IN ANY WAY OUT OF THE USE OF THIS
# SOFTWARE, EVEN IF ADVISED OF THE POSSIBILITY OF SUCH DAMAGE.
#
# Which itself was based on the solution at
#
# https://gist.github.com/cpbotha/1b42a20c8f3eb9bb7cb8
#
# which was released under the MIT license:
#
# Copyright (c) 2011 Sebastian Wiesner <lunaryorn@gmail.com>
# Modifications by Charl Botha <cpbotha@vxlabs.com>
#
# Permission is hereby granted, free of charge, to any person obtaining a
# copy of this software and associated documentation files
# (the "Software"),to deal in the Software without restriction,
# including without limitation
# the rights to use, copy, modify, merge, publish, distribute, sublicense,
# and/or sell copies of the Software, and to permit persons to whom the
# Software is furnished to do so, subject to the following conditions:
#
# The above copyright notice and this permission notice shall be included
# in all copies or substantial portions of the Software.
#
# THE SOFTWARE IS PROVIDED "AS IS", WITHOUT WARRANTY OF ANY KIND, EXPRESS
# OR IMPLIED, INCLUDING BUT NOT LIMITED TO THE WARRANTIES OF
# MERCHANTABILITY, FITNESS FOR A PARTICULAR PURPOSE AND NONINFRINGEMENT.
# IN NO EVENT SHALL THE AUTHORS OR COPYRIGHT HOLDERS BE LIABLE FOR ANY
# CLAIM, DAMAGES OR OTHER LIABILITY, WHETHER IN AN ACTION OF CONTRACT,
# TORT OR OTHERWISE, ARISING FROM, OUT OF OR IN CONNECTION WITH THE
# SOFTWARE OR THE USE OR OTHER DEALINGS IN THE SOFTWARE.<|MERGE_RESOLUTION|>--- conflicted
+++ resolved
@@ -43,11 +43,8 @@
 import shutil
 import importlib
 
-<<<<<<< HEAD
+
 __version__ = "1.1.0.b3"
-=======
-__version__ = "1.1.0.b2"
->>>>>>> e2e4c423
 
 # Enable support for `from Qt import *`
 __all__ = []
